#!/usr/bin/env python
""" REST Translation server """
from __future__ import print_function
import sys
import os
import argparse
import time
import json
import threading
import re

import torch
import onmt.opts

from onmt.utils.logging import init_logger
from onmt.translate.translator import build_translator


class Timer:
    def __init__(self, start=False):
        self.stime = -1
        self.prev = -1
        self.times = {}
        if start:
            self.start()

    def start(self):
        self.stime = time.time()
        self.prev = self.stime
        self.times = {}

    def tick(self, name=None, tot=False):
        t = time.time()
        if not tot:
            elapsed = t - self.prev
        else:
            elapsed = t - self.stime
        self.prev = t

        if name is not None:
            self.times[name] = elapsed
        return elapsed


class ServerModelError(Exception):
    pass


class TranslationServer():
    def __init__(self):
        self.models = {}
        self.next_id = 0

    def start(self, config_file):
        """Read the config file and pre-/load the models
        """
        self.config_file = config_file
        with open(self.config_file) as f:
            self.confs = json.load(f)

        self.models_root = self.confs.get('models_root', './available_models')
        for i, conf in enumerate(self.confs["models"]):
            if "models" not in conf:
                if "model" in conf:
                    # backwards compatibility for confs
                    conf["models"] = [conf["model"]]
                else:
                    raise ValueError("""Incorrect config file: missing 'models'
                                        parameter for model #%d""" % i)
            kwargs = {'timeout': conf.get('timeout', None),
                      'load': conf.get('load', None),
                      'tokenizer_opt': conf.get('tokenizer', None),
                      'on_timeout': conf.get('on_timeout', None),
                      'model_root': conf.get('model_root', self.models_root)
                      }
            kwargs = {k: v for (k, v) in kwargs.items() if v is not None}
            model_id = conf.get("id", None)
            opt = conf["opt"]
            opt["models"] = conf["models"]
            self.preload_model(opt, model_id=model_id, **kwargs)

    def clone_model(self, model_id, opt, timeout=-1):
        """Clone a model `model_id`.
           Different options may be passed. If `opt` is None, it will use the
           same set of options
        """
        if model_id in self.models:
            if opt is None:
                opt = self.models[model_id].user_opt
            opt["models"] = self.models[model_id].opt.models
            return self.load_model(opt, timeout)
        else:
            raise ServerModelError("No such model '%s'" % str(model_id))

    def load_model(self, opt, model_id=None, **model_kwargs):
        """Loading a model given a set of options
        """
        model_id = self.preload_model(opt, model_id=model_id, **model_kwargs)
        load_time = self.models[model_id].load_time

        return model_id, load_time

    def preload_model(self, opt, model_id=None, **model_kwargs):
        """Preloading the model: updating internal datastructure
           It will effectively load the model if `load` is set
        """
        if model_id is not None:
            if model_id in self.models.keys():
                raise ValueError("Model ID %d already exists" % model_id)
        else:
            model_id = self.next_id
            while model_id in self.models.keys():
                model_id += 1
            self.next_id = model_id + 1
        print("Pre-loading model %d" % model_id)
        model = ServerModel(opt, model_id, **model_kwargs)
        self.models[model_id] = model

        return model_id

    def run(self, inputs):
        """Translate `inputs`
           We keep the same format as the Lua version i.e.
             [{"id": model_id, "src": "sequence to translate"},{ ...}]

           We use inputs[0]["id"] as the model id
        """
        model_id = inputs[0].get("id", 0)
        if model_id in self.models and self.models[model_id] is not None:
            return self.models[model_id].run(inputs)
        else:
            print("Error No such model '%s'" % str(model_id))
            raise ServerModelError("No such model '%s'" % str(model_id))

    def unload_model(self, model_id):
        """Manually unload a model.
           It will free the memory and cancel the timer
        """
        if model_id in self.models and self.models[model_id] is not None:
            self.models[model_id].unload()
        else:
            raise ServerModelError("No such model '%s'" % str(model_id))

    def list_models(self):
        """Return the list of available models
        """
        models = []
        for _, model in self.models.items():
            models += [model.to_dict()]
        return models


class ServerModel:
    def __init__(self, opt, model_id, tokenizer_opt=None, load=False,
                 timeout=-1, on_timeout="to_cpu", model_root="./"):
        """
            Args:
                opt: (dict) options for the Translator
                model_id: (int) model id
                tokenizer_opt: (dict) options for the tokenizer or None
                load: (bool) whether to load the model during __init__
                timeout: (int) seconds before running `do_timeout`
                         Negative values means no timeout
                on_timeout: (str) in ["to_cpu", "unload"] set what to do on
                            timeout (see function `do_timeout`)
                model_root: (str) path to the model directory
                            it must contain de model and tokenizer file

        """
        self.model_root = model_root
        self.opt = self.parse_opt(opt)
        if self.opt.n_best > 1:
            raise ValueError("Values of n_best > 1 are not supported")

        self.model_id = model_id
        self.tokenizer_opt = tokenizer_opt
        self.timeout = timeout
        self.on_timeout = on_timeout

        self.unload_timer = None
        self.user_opt = opt
        self.tokenizer = None
        self.logger = init_logger(self.opt.log_file)

        if load:
            self.load()

    def parse_opt(self, opt):
        """Parse the option set passed by the user using `onmt.opts`
           Args:
               opt: (dict) options passed by the user

           Returns:
               opt: (Namespace) full set of options for the Translator
        """
        prec_argv = sys.argv
        sys.argv = sys.argv[:1]
        parser = argparse.ArgumentParser()
        onmt.opts.translate_opts(parser)

        models = opt['models']
        if not isinstance(models, (list, tuple)):
            models = [models]
        opt['models'] = [os.path.join(self.model_root, model)
                         for model in models]
        opt['src'] = "dummy_src"

        for (k, v) in opt.items():
            if k == 'models':
                for model in v:
                    sys.argv += ['-model', str(model)]
            elif type(v) == bool:
                sys.argv += ['-%s' % k]
            else:
                sys.argv += ['-%s' % k, str(v)]

        opt = parser.parse_args()
        opt.cuda = opt.gpu > -1

        sys.argv = prec_argv
        return opt

    @property
    def loaded(self):
        return hasattr(self, 'translator')

    def load(self):
        timer = Timer()
        self.logger.info("Loading model %d" % self.model_id)
        timer.start()

        try:
            self.translator = build_translator(self.opt,
                                               report_score=False,
                                               out_file=open(os.devnull, "w"))
        except RuntimeError as e:
            raise ServerModelError("Runtime Error: %s" % str(e))

        timer.tick("model_loading")
        if self.tokenizer_opt is not None:
            self.logger.info("Loading tokenizer")
<<<<<<< HEAD
            mandatory = ["type", "models"]
            for m in mandatory:
                if m not in self.tokenizer_opt:
                    raise ValueError("Missing mandatory tokenizer option '%s'"
                                     % m)
=======

            if "type" not in self.tokenizer_opt:
                raise ValueError(
                    "Missing mandatory tokenizer option 'type'")

>>>>>>> ba60aa6a
            if self.tokenizer_opt['type'] == 'sentencepiece':
                if "model" not in self.tokenizer_opt:
                    raise ValueError(
                        "Missing mandatory tokenizer option 'model'")
                import sentencepiece as spm
                sp = spm.SentencePieceProcessor()
                model_path = os.path.join(self.model_root,
                                          self.tokenizer_opt['model'])
                sp.Load(model_path)
                self.tokenizer = sp
            elif self.tokenizer_opt['type'] == 'pyonmttok':
                if "params" not in self.tokenizer_opt:
                    raise ValueError(
                        "Missing mandatory tokenizer option 'params'")
                import pyonmttok
                if self.tokenizer_opt["mode"] is not None:
                    mode = self.tokenizer_opt["mode"]
                else:
                    mode = None
                for key, value in self.tokenizer_opt["params"].items():
                    if key.endswith("path"):
                        self.tokenizer_opt["params"][key] = os.path.join(
                            self.model_root, value)
                tokenizer = pyonmttok.Tokenizer(mode,
                                                **self.tokenizer_opt["params"])
                self.tokenizer = tokenizer

            else:
                raise ValueError("Invalid value for tokenizer type")

        self.load_time = timer.tick()
        self.reset_unload_timer()

    def run(self, inputs):
        """Translate `inputs` using this model

            Args:
                inputs: [{"src": "..."},{"src": ...}]

            Returns:
                result: (list) translations
                times: (dict) containing times
        """
        timer = Timer()
        self.logger.info("\nRunning translation using %d" % self.model_id)

        timer.start()
        if not self.loaded:
            self.load()
            timer.tick(name="load")
        elif self.opt.cuda:
            self.to_gpu()
            timer.tick(name="to_gpu")

        texts = []
        head_spaces = []
        tail_spaces = []
        sslength = []
        for i, inp in enumerate(inputs):
            src = inp['src']
            if src.strip() == "":
                head_spaces.append(src)
                texts.append("")
                tail_spaces.append("")
            else:
                whitespaces_before, whitespaces_after = "", ""
                match_before = re.search(r'^\s+', src)
                match_after = re.search(r'\s+$', src)
                if match_before is not None:
                    whitespaces_before = match_before.group(0)
                if match_after is not None:
                    whitespaces_after = match_after.group(0)
                head_spaces.append(whitespaces_before)
                tok = self.maybe_tokenize(src.strip())
                texts.append(tok)
                sslength.append(len(tok.split()))
                tail_spaces.append(whitespaces_after)

        empty_indices = [i for i, x in enumerate(texts) if x == ""]
        texts_to_translate = [x for x in texts if x != ""]

        scores = []
        predictions = []
        if len(texts_to_translate) > 0:
            try:
                scores, predictions = self.translator.translate(
                    src_data_iter=texts_to_translate,
                    batch_size=self.opt.batch_size)
            except RuntimeError as e:
                raise ServerModelError("Runtime Error: %s" % str(e))

        timer.tick(name="translation")
        self.logger.info("""Using model #%d\t%d inputs
               \ttranslation time: %f""" % (self.model_id, len(texts),
                                            timer.times['translation']))
        self.reset_unload_timer()

        # NOTE: translator returns lists of `n_best` list
        #       we can ignore that (i.e. flatten lists) only because
        #       we restrict `n_best=1`
        def flatten_list(_list): return sum(_list, [])
        results = flatten_list(predictions)
        scores = [score_tensor.item()
                  for score_tensor in flatten_list(scores)]

        results = [self.maybe_detokenize(item)
                   for item in results]

        # build back results with empty texts
        for i in empty_indices:
            results.insert(i, "")
            scores.insert(i, 0)

        results = ["".join(items)
                   for items in zip(head_spaces, results, tail_spaces)]

        self.logger.info("Translation Results: %d", len(results))

        return results, scores, self.opt.n_best, timer.times

    def do_timeout(self):
        """Timeout function that free GPU memory by moving the model to CPU
           or unloading it; depending on `self.on_timemout` value
        """
        if self.on_timeout == "unload":
            self.logger.info("Timeout: unloading model %d" % self.model_id)
            self.unload()
        if self.on_timeout == "to_cpu":
            self.logger.info("Timeout: sending model %d to CPU"
                             % self.model_id)
            self.to_cpu()

    def unload(self):
        self.logger.info("Unloading model %d" % self.model_id)
        del self.translator
        if self.opt.cuda:
            torch.cuda.empty_cache()
        self.unload_timer = None

    def reset_unload_timer(self):
        if self.timeout < 0:
            return

        if self.unload_timer is not None:
            self.unload_timer.cancel()
        self.unload_timer = threading.Timer(self.timeout, self.do_timeout)
        self.unload_timer.start()

    def to_dict(self):
        hide_opt = ["models", "src"]
        d = {"model_id": self.model_id,
             "opt": {k: self.user_opt[k] for k in self.user_opt.keys()
                     if k not in hide_opt},
             "models": self.user_opt["models"],
             "loaded": self.loaded,
             "timeout": self.timeout,
             }
        if self.tokenizer_opt is not None:
            d["tokenizer"] = self.tokenizer_opt
        return d

    def to_cpu(self):
        """Move the model to CPU and clear CUDA cache
        """
        self.translator.model.cpu()
        if self.opt.cuda:
            torch.cuda.empty_cache()

    def to_gpu(self):
        """Move the model to GPU
        """
        torch.cuda.set_device(self.opt.gpu)
        self.translator.model.cuda()

    def maybe_tokenize(self, sequence):
        """Tokenize the sequence (or not)

           Same args/returns as `tokenize`
        """
        if self.tokenizer_opt is not None:
            return self.tokenize(sequence)
        return sequence

    def tokenize(self, sequence):
        """Tokenize a single sequence

            Args:
                sequence: (str) the sequence to tokenize

            Returns:
                tok: (str) the tokenized sequence

        """
        if self.tokenizer is None:
            raise ValueError("No tokenizer loaded")

        if self.tokenizer_opt["type"] == "sentencepiece":
            tok = self.tokenizer.EncodeAsPieces(sequence)
            tok = " ".join(tok)
        elif self.tokenizer_opt["type"] == "pyonmttok":
            tok, _ = self.tokenizer.tokenize(sequence)
            tok = " ".join(tok)
        return tok

    def maybe_detokenize(self, sequence):
        """De-tokenize the sequence (or not)

           Same args/returns as `tokenize`
        """
        if self.tokenizer_opt is not None and ''.join(sequence.split()) != '':
            return self.detokenize(sequence)
        return sequence

    def detokenize(self, sequence):
        """Detokenize a single sequence

           Same args/returns as `tokenize`
        """
        if self.tokenizer is None:
            raise ValueError("No tokenizer loaded")

        if self.tokenizer_opt["type"] == "sentencepiece":
            detok = self.tokenizer.DecodePieces(sequence.split())
        elif self.tokenizer_opt["type"] == "pyonmttok":
            detok = self.tokenizer.detokenize(sequence.split())

        return detok<|MERGE_RESOLUTION|>--- conflicted
+++ resolved
@@ -239,19 +239,11 @@
         timer.tick("model_loading")
         if self.tokenizer_opt is not None:
             self.logger.info("Loading tokenizer")
-<<<<<<< HEAD
-            mandatory = ["type", "models"]
-            for m in mandatory:
-                if m not in self.tokenizer_opt:
-                    raise ValueError("Missing mandatory tokenizer option '%s'"
-                                     % m)
-=======
 
             if "type" not in self.tokenizer_opt:
                 raise ValueError(
                     "Missing mandatory tokenizer option 'type'")
 
->>>>>>> ba60aa6a
             if self.tokenizer_opt['type'] == 'sentencepiece':
                 if "model" not in self.tokenizer_opt:
                     raise ValueError(
@@ -278,7 +270,6 @@
                 tokenizer = pyonmttok.Tokenizer(mode,
                                                 **self.tokenizer_opt["params"])
                 self.tokenizer = tokenizer
-
             else:
                 raise ValueError("Invalid value for tokenizer type")
 
