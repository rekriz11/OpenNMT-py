<!--- This file was automatically generated. Do not modify it manually but use the docs/options/generate.sh script instead. -->

train.py
# Options: train.py:
train.py

### **Model-Embeddings**:
* **-src_word_vec_size [500]** 
Word embedding size for src.

* **-tgt_word_vec_size [500]** 
Word embedding size for tgt.

* **-word_vec_size [-1]** 
Word embedding size for src and tgt.

* **-share_decoder_embeddings []** 
Use a shared weight matrix for the input and output word embeddings in the
decoder.

* **-share_embeddings []** 
Share the word embeddings between encoder and decoder. It requires using `-share_vocab` during pre-processing.

* **-position_encoding []** 
Use a sin to mark relative words positions. Necessary for non-RNN style models.

### **Model-Embedding Features**:
* **-feat_merge [concat]** 
Merge action for incorporating features embeddings. Options [concat|sum|mlp].

* **-feat_vec_size [-1]** 
If specified, feature embedding sizes will be set to this. Otherwise,
feat_vec_exponent will be used.

* **-feat_vec_exponent [0.7]** 
If -feat_merge_size is not set, feature embedding sizes will be set to
N^feat_vec_exponent where N is the number of values the feature takes.

### **Model- Encoder-Decoder**:
* **-model_type [text]** 
Type of source model to use. Allows the system to incorporate non-text inputs.
Options are [text|img|audio].

* **-encoder_type [rnn]** 
Type of encoder layer to use. Non-RNN layers are experimental. Options are
[rnn|brnn|mean|transformer|cnn].

* **-decoder_type [rnn]** 
Type of decoder layer to use. Non-RNN layers are experimental. Options are
[rnn|transformer|cnn].

* **-layers [-1]** 
Number of layers in enc/dec.

* **-enc_layers [2]** 
Number of layers in the encoder

* **-dec_layers [2]** 
Number of layers in the decoder

* **-rnn_size [500]** 
Size of rnn hidden states

* **-cnn_kernel_width [3]** 
Size of windows in the cnn, the kernel_size is (cnn_kernel_width, 1) in conv
layer

* **-input_feed [1]** 
Feed the context vector at each time step as additional input (via concatenation
with the word embeddings) to the decoder.

* **-bridge []** 
Have an additional layer between the last encoder state and the first decoder
state

* **-rnn_type [LSTM]** 
The gate type to use in the RNNs

* **-brnn []** 
Deprecated, use `encoder_type`.

* **-brnn_merge [concat]** 
Merge action for the bidir hidden states

* **-context_gate []** 
Type of context gate to use. Do not select for no context gate.

### **Model- Attention**:
* **-global_attention [general]** 
The attention type to use: dotprod or general (Luong) or MLP (Bahdanau)

* **-copy_attn []** 
Train copy attention layer.

* **-copy_attn_force []** 
When available, train to copy.

* **-reuse_copy_attn []** 
Reuse standard attention for copy

* **-copy_loss_by_seqlength []** 
Divide copy loss by length of sequence

* **-coverage_attn []** 
Train a coverage attention layer.

* **-lambda_coverage [1]** 
Lambda value for coverage.

### **General**:
* **-data []** 
Path prefix to the ".train.pt" and ".valid.pt" file path from preprocess.py

* **-save_model [model]** 
Model filename (the model will be saved as <save_model>_epochN_PPL.pt where PPL
is the validation perplexity

* **-gpuid []** 
Use CUDA on the listed devices.

* **-seed [-1]** 
Random seed used for the experiments reproducibility.

### **Initialization**:
* **-start_epoch [1]** 
The epoch from which to start

* **-param_init [0.1]** 
Parameters are initialized over uniform distribution with support (-param_init,
param_init). Use 0 to not use initialization

* **-param_init_glorot []** 
Init parameters with xavier_uniform. Required for transfomer.

* **-train_from []** 
If training from a checkpoint then this is the path to the pretrained model's
state_dict.

* **-pre_word_vecs_enc []** 
If a valid path is specified, then this will load pretrained word embeddings on
the encoder side. See README for specific formatting instructions.

* **-pre_word_vecs_dec []** 
If a valid path is specified, then this will load pretrained word embeddings on
the decoder side. See README for specific formatting instructions.

* **-fix_word_vecs_enc []** 
Fix word embeddings on the encoder side.

* **-fix_word_vecs_dec []** 
Fix word embeddings on the encoder side.

### **Optimization- Type**:
* **-batch_size [64]** 
Maximum batch size for training

* **-batch_type [sents]** 
Batch grouping for batch_size. Standard is sents. Tokens will do dynamic
batching

* **-normalization [sents]** 
Normalization method of the gradient.

* **-accum_count [1]** 
Accumulate gradient this many times. Approximately equivalent to updating
batch_size * accum_count batches at once. Recommended for Transformer.

* **-valid_batch_size [32]** 
Maximum batch size for validation

* **-max_generator_batches [32]** 
Maximum batches of words in a sequence to run the generator on in parallel.
Higher is faster, but uses more memory.

* **-epochs [13]** 
Number of training epochs

* **-optim [sgd]** 
Optimization method.

* **-adagrad_accumulator_init []** 
Initializes the accumulator values in adagrad. Mirrors the
initial_accumulator_value option in the tensorflow adagrad (use 0.1 for their
default).

* **-max_grad_norm [5]** 
If the norm of the gradient vector exceeds this, renormalize it to have the norm
equal to max_grad_norm

* **-dropout [0.3]** 
Dropout probability; applied in LSTM stacks.

* **-truncated_decoder []** 
Truncated bptt.

* **-adam_beta1 [0.9]** 
The beta1 parameter used by Adam. Almost without exception a value of 0.9 is
used in the literature, seemingly giving good results, so we would discourage
changing this value from the default without due consideration.

* **-adam_beta2 [0.999]** 
The beta2 parameter used by Adam. Typically a value of 0.999 is recommended, as
this is the value suggested by the original paper describing Adam, and is also
the value adopted in other frameworks such as Tensorflow and Kerras, i.e. see:
https://www.tensorflow.org/api_docs/python/tf/train/AdamOptimizer
https://keras.io/optimizers/ . Whereas recently the paper "Attention is All You
Need" suggested a value of 0.98 for beta2, this parameter may not work well for
normal models / default baselines.

* **-label_smoothing []** 
Label smoothing value epsilon. Probabilities of all non-true labels will be
smoothed by epsilon / (vocab_size - 1). Set to zero to turn off label smoothing.
For more detailed information, see: https://arxiv.org/abs/1512.00567

### **Optimization- Rate**:
* **-learning_rate [1.0]** 
Starting learning rate. Recommended settings: sgd = 1, adagrad = 0.1, adadelta =
1, adam = 0.001

* **-learning_rate_decay [0.5]** 
If update_learning_rate, decay learning rate by this much if (i) perplexity does
not decrease on the validation set or (ii) epoch has gone past start_decay_at

* **-start_decay_at [8]** 
Start decaying every epoch after and including this epoch

* **-start_checkpoint_at []** 
Start checkpointing every epoch after and including this epoch

* **-decay_method []** 
Use a custom decay rate.

* **-warmup_steps [4000]** 
Number of warmup steps for custom decay.

### **Logging**:
* **-report_every [50]** 
Print stats at this interval.

* **-exp_host []** 
Send logs to this crayon server.

* **-exp []** 
Name of the experiment for logging.

* **-tensorboard []** 
Use tensorboardX for visualization during training. Must have the library
tensorboardX.

<<<<<<< HEAD
* **-tensorboard_log_dir [runs/onmt]** 
Log directory for Tensorboard. This is also the name of the run.
=======
* **-tensorboard_log_dir [runs]** 
Log directory for Tensorboard.
>>>>>>> 97760f26

### **Speech**:
* **-sample_rate [16000]** 
Sample rate.

* **-window_size [0.02]** 
Window size for spectrogram in seconds.<|MERGE_RESOLUTION|>--- conflicted
+++ resolved
@@ -19,7 +19,8 @@
 decoder.
 
 * **-share_embeddings []** 
-Share the word embeddings between encoder and decoder. It requires using `-share_vocab` during pre-processing.
+Share the word embeddings between encoder and decoder. Need to use shared
+dictionary for this option.
 
 * **-position_encoding []** 
 Use a sin to mark relative words positions. Necessary for non-RNN style models.
@@ -247,13 +248,8 @@
 Use tensorboardX for visualization during training. Must have the library
 tensorboardX.
 
-<<<<<<< HEAD
 * **-tensorboard_log_dir [runs/onmt]** 
 Log directory for Tensorboard. This is also the name of the run.
-=======
-* **-tensorboard_log_dir [runs]** 
-Log directory for Tensorboard.
->>>>>>> 97760f26
 
 ### **Speech**:
 * **-sample_rate [16000]** 
